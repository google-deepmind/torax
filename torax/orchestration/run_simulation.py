# Copyright 2024 DeepMind Technologies Limited
#
# Licensed under the Apache License, Version 2.0 (the "License");
# you may not use this file except in compliance with the License.
# You may obtain a copy of the License at
#
#     http://www.apache.org/licenses/LICENSE-2.0
#
# Unless required by applicable law or agreed to in writing, software
# distributed under the License is distributed on an "AS IS" BASIS,
# WITHOUT WARRANTIES OR CONDITIONS OF ANY KIND, either express or implied.
# See the License for the specific language governing permissions and
# limitations under the License.
"""Contains the main programmatic entry point for running a TORAX simulation.

The intended use is
```
torax_config = torax.ToraxConfig.from_dict(config_dict)
sim_outputs = torax.run_simulation(torax_config)

# Update the config to run a new simulation with different parameters.
torax_config.update(updated_fields)
new_sim_outputs = torax.run_simulation(torax_config)
```
"""

from torax import output, sim
from torax.config import build_runtime_params
from torax.orchestration import initial_state as initial_state_lib
from torax.orchestration import step_function
from torax.sources import source_models as source_models_lib
from torax.torax_pydantic import model_config


def prep_simulation(
    torax_config: model_config.ToraxConfig,
) -> output.StateHistory:
    """Prep a TORAX simulation using the config and returns the necessary
    inputs for a simulation."""
    # TODO(b/384767453): Remove the need for the step_fn and stepper to take
    # the transport model and pedestal model.
    transport_model = torax_config.transport.build_transport_model()
    pedestal_model = torax_config.pedestal.build_pedestal_model()

    geometry_provider = torax_config.geometry.build_provider
    source_models = source_models_lib.SourceModels(
        torax_config.sources.source_model_config
    )

    stepper = torax_config.stepper.build_stepper_model(
        transport_model=transport_model,
        source_models=source_models,
        pedestal_model=pedestal_model,
    )

    mhd_models = torax_config.mhd.build_mhd_models()

    step_fn = step_function.SimulationStepFn(
        stepper=stepper,
        time_step_calculator=torax_config.time_step_calculator.time_step_calculator,
        transport_model=transport_model,
        pedestal_model=pedestal_model,
        mhd_models=mhd_models,
    )

    static_runtime_params_slice = (
        build_runtime_params.build_static_runtime_params_slice(
            runtime_params=torax_config.runtime_params,
            sources=torax_config.sources,
            torax_mesh=torax_config.geometry.build_provider.torax_mesh,
            stepper=torax_config.stepper,
        )
    )

    dynamic_runtime_params_slice_provider = (
        build_runtime_params.DynamicRuntimeParamsSliceProvider(
            runtime_params=torax_config.runtime_params,
            pedestal=torax_config.pedestal,
            transport=torax_config.transport,
            sources=torax_config.sources,
            stepper=torax_config.stepper,
            mhd=torax_config.mhd,
            torax_mesh=torax_config.geometry.build_provider.torax_mesh,
        )
    )

    dynamic_runtime_params_slice_for_init, geo_for_init = (
        build_runtime_params.get_consistent_dynamic_runtime_params_slice_and_geometry(
            t=torax_config.runtime_params.numerics.t_initial,
            dynamic_runtime_params_slice_provider=dynamic_runtime_params_slice_provider,
            geometry_provider=geometry_provider,
        )
    )

    if torax_config.restart and torax_config.restart.do_restart:
        initial_state = initial_state_lib.initial_state_from_file_restart(
            file_restart=torax_config.restart,
            static_runtime_params_slice=static_runtime_params_slice,
            dynamic_runtime_params_slice_for_init=dynamic_runtime_params_slice_for_init,
            geo_for_init=geo_for_init,
            step_fn=step_fn,
        )
        restart_case = True
    else:
        initial_state = initial_state_lib.get_initial_state(
            static_runtime_params_slice=static_runtime_params_slice,
            dynamic_runtime_params_slice=dynamic_runtime_params_slice_for_init,
            geo=geo_for_init,
            step_fn=step_fn,
        )
        restart_case = False

    return (
        static_runtime_params_slice,
        dynamic_runtime_params_slice_provider,
        geometry_provider,
        initial_state,
        restart_case,
        step_fn,
        source_models,
    )


def run_simulation(
    torax_config: model_config.ToraxConfig,
    log_timestep_info: bool = False,
    progress_bar: bool = True,
) -> output.StateHistory:
<<<<<<< HEAD
    """Runs a TORAX simulation using the config and returns the outputs."""
    (
        static_runtime_params_slice,
        dynamic_runtime_params_slice_provider,
        geometry_provider,
        initial_state,
        restart_case,
        step_fn,
        source_models,
    ) = prep_simulation(torax_config)

    state_history, sim_error = sim._run_simulation(  # pylint: disable=protected-access
        static_runtime_params_slice=static_runtime_params_slice,
        dynamic_runtime_params_slice_provider=dynamic_runtime_params_slice_provider,
        geometry_provider=geometry_provider,
        initial_state=initial_state,
        restart_case=restart_case,
        step_fn=step_fn,
        log_timestep_info=log_timestep_info,
        progress_bar=progress_bar,
    )

    return output.StateHistory(
        state_history=state_history,
        sim_error=sim_error,
        source_models=source_models,
        torax_config=torax_config,
    )
=======
  """Runs a TORAX simulation using the config and returns the outputs."""
  # TODO(b/384767453): Remove the need for the step_fn and stepper to take the
  # transport model and pedestal model.
  transport_model = torax_config.transport.build_transport_model()
  pedestal_model = torax_config.pedestal.build_pedestal_model()

  geometry_provider = torax_config.geometry.build_provider
  source_models = source_models_lib.SourceModels(
      torax_config.sources.source_model_config
  )

  stepper = torax_config.stepper.build_stepper_model(
      transport_model=transport_model,
      source_models=source_models,
      pedestal_model=pedestal_model,
  )

  mhd_models = torax_config.mhd.build_mhd_models()

  step_fn = step_function.SimulationStepFn(
      stepper=stepper,
      time_step_calculator=torax_config.time_step_calculator.time_step_calculator,
      transport_model=transport_model,
      pedestal_model=pedestal_model,
      mhd_models=mhd_models,
  )

  static_runtime_params_slice = (
      build_runtime_params.build_static_runtime_params_slice(
          profile_conditions=torax_config.profile_conditions,
          numerics=torax_config.numerics,
          plasma_composition=torax_config.plasma_composition,
          sources=torax_config.sources,
          torax_mesh=torax_config.geometry.build_provider.torax_mesh,
          stepper=torax_config.stepper,
      )
  )

  dynamic_runtime_params_slice_provider = (
      build_runtime_params.DynamicRuntimeParamsSliceProvider(
          runtime_params=torax_config.runtime_params,
          pedestal=torax_config.pedestal,
          transport=torax_config.transport,
          sources=torax_config.sources,
          stepper=torax_config.stepper,
          mhd=torax_config.mhd,
          torax_mesh=torax_config.geometry.build_provider.torax_mesh,
      )
  )

  if torax_config.restart and torax_config.restart.do_restart:
    initial_state, post_processed_outputs = (
        initial_state_lib.get_initial_state_and_post_processed_outputs_from_file(
            t_initial=torax_config.runtime_params.numerics.t_initial,
            file_restart=torax_config.restart,
            static_runtime_params_slice=static_runtime_params_slice,
            dynamic_runtime_params_slice_provider=dynamic_runtime_params_slice_provider,
            geometry_provider=geometry_provider,
            step_fn=step_fn,
        )
    )
    restart_case = True
  else:
    initial_state, post_processed_outputs = (
        initial_state_lib.get_initial_state_and_post_processed_outputs(
            t=torax_config.runtime_params.numerics.t_initial,
            static_runtime_params_slice=static_runtime_params_slice,
            dynamic_runtime_params_slice_provider=dynamic_runtime_params_slice_provider,
            geometry_provider=geometry_provider,
            step_fn=step_fn,
        )
    )
    restart_case = False

  state_history, post_processed_outputs_history, sim_error = sim._run_simulation(  # pylint: disable=protected-access
      static_runtime_params_slice=static_runtime_params_slice,
      dynamic_runtime_params_slice_provider=dynamic_runtime_params_slice_provider,
      geometry_provider=geometry_provider,
      initial_state=initial_state,
      initial_post_processed_outputs=post_processed_outputs,
      restart_case=restart_case,
      step_fn=step_fn,
      log_timestep_info=log_timestep_info,
      progress_bar=progress_bar,
  )

  return output.StateHistory(
      state_history=state_history,
      post_processed_outputs_history=post_processed_outputs_history,
      sim_error=sim_error,
      source_models=source_models,
      torax_config=torax_config,
  )
>>>>>>> 8f95c3d5
<|MERGE_RESOLUTION|>--- conflicted
+++ resolved
@@ -65,7 +65,9 @@
 
     static_runtime_params_slice = (
         build_runtime_params.build_static_runtime_params_slice(
-            runtime_params=torax_config.runtime_params,
+            profile_conditions=torax_config.profile_conditions,
+            numerics=torax_config.numerics,
+            plasma_composition=torax_config.plasma_composition,
             sources=torax_config.sources,
             torax_mesh=torax_config.geometry.build_provider.torax_mesh,
             stepper=torax_config.stepper,
@@ -84,31 +86,29 @@
         )
     )
 
-    dynamic_runtime_params_slice_for_init, geo_for_init = (
-        build_runtime_params.get_consistent_dynamic_runtime_params_slice_and_geometry(
-            t=torax_config.runtime_params.numerics.t_initial,
-            dynamic_runtime_params_slice_provider=dynamic_runtime_params_slice_provider,
-            geometry_provider=geometry_provider,
-        )
-    )
-
     if torax_config.restart and torax_config.restart.do_restart:
-        initial_state = initial_state_lib.initial_state_from_file_restart(
-            file_restart=torax_config.restart,
-            static_runtime_params_slice=static_runtime_params_slice,
-            dynamic_runtime_params_slice_for_init=dynamic_runtime_params_slice_for_init,
-            geo_for_init=geo_for_init,
-            step_fn=step_fn,
-        )
-        restart_case = True
+      initial_state, post_processed_outputs = (
+          initial_state_lib.get_initial_state_and_post_processed_outputs_from_file(
+              t_initial=torax_config.runtime_params.numerics.t_initial,
+              file_restart=torax_config.restart,
+              static_runtime_params_slice=static_runtime_params_slice,
+              dynamic_runtime_params_slice_provider=dynamic_runtime_params_slice_provider,
+              geometry_provider=geometry_provider,
+              step_fn=step_fn,
+          )
+      )
+      restart_case = True
     else:
-        initial_state = initial_state_lib.get_initial_state(
-            static_runtime_params_slice=static_runtime_params_slice,
-            dynamic_runtime_params_slice=dynamic_runtime_params_slice_for_init,
-            geo=geo_for_init,
-            step_fn=step_fn,
-        )
-        restart_case = False
+      initial_state, post_processed_outputs = (
+          initial_state_lib.get_initial_state_and_post_processed_outputs(
+              t=torax_config.runtime_params.numerics.t_initial,
+              static_runtime_params_slice=static_runtime_params_slice,
+              dynamic_runtime_params_slice_provider=dynamic_runtime_params_slice_provider,
+              geometry_provider=geometry_provider,
+              step_fn=step_fn,
+          )
+      )
+      restart_case = False
 
     return (
         static_runtime_params_slice,
@@ -118,6 +118,7 @@
         restart_case,
         step_fn,
         source_models,
+        post_processed_outputs,
     )
 
 
@@ -126,7 +127,6 @@
     log_timestep_info: bool = False,
     progress_bar: bool = True,
 ) -> output.StateHistory:
-<<<<<<< HEAD
     """Runs a TORAX simulation using the config and returns the outputs."""
     (
         static_runtime_params_slice,
@@ -136,13 +136,15 @@
         restart_case,
         step_fn,
         source_models,
+        post_processed_outputs,
     ) = prep_simulation(torax_config)
 
-    state_history, sim_error = sim._run_simulation(  # pylint: disable=protected-access
+    state_history, post_processed_outputs_history, sim_error = sim._run_simulation(  # pylint: disable=protected-access
         static_runtime_params_slice=static_runtime_params_slice,
         dynamic_runtime_params_slice_provider=dynamic_runtime_params_slice_provider,
         geometry_provider=geometry_provider,
         initial_state=initial_state,
+        initial_post_processed_outputs=post_processed_outputs,
         restart_case=restart_case,
         step_fn=step_fn,
         log_timestep_info=log_timestep_info,
@@ -151,102 +153,8 @@
 
     return output.StateHistory(
         state_history=state_history,
+        post_processed_outputs_history=post_processed_outputs_history,
         sim_error=sim_error,
         source_models=source_models,
         torax_config=torax_config,
-    )
-=======
-  """Runs a TORAX simulation using the config and returns the outputs."""
-  # TODO(b/384767453): Remove the need for the step_fn and stepper to take the
-  # transport model and pedestal model.
-  transport_model = torax_config.transport.build_transport_model()
-  pedestal_model = torax_config.pedestal.build_pedestal_model()
-
-  geometry_provider = torax_config.geometry.build_provider
-  source_models = source_models_lib.SourceModels(
-      torax_config.sources.source_model_config
-  )
-
-  stepper = torax_config.stepper.build_stepper_model(
-      transport_model=transport_model,
-      source_models=source_models,
-      pedestal_model=pedestal_model,
-  )
-
-  mhd_models = torax_config.mhd.build_mhd_models()
-
-  step_fn = step_function.SimulationStepFn(
-      stepper=stepper,
-      time_step_calculator=torax_config.time_step_calculator.time_step_calculator,
-      transport_model=transport_model,
-      pedestal_model=pedestal_model,
-      mhd_models=mhd_models,
-  )
-
-  static_runtime_params_slice = (
-      build_runtime_params.build_static_runtime_params_slice(
-          profile_conditions=torax_config.profile_conditions,
-          numerics=torax_config.numerics,
-          plasma_composition=torax_config.plasma_composition,
-          sources=torax_config.sources,
-          torax_mesh=torax_config.geometry.build_provider.torax_mesh,
-          stepper=torax_config.stepper,
-      )
-  )
-
-  dynamic_runtime_params_slice_provider = (
-      build_runtime_params.DynamicRuntimeParamsSliceProvider(
-          runtime_params=torax_config.runtime_params,
-          pedestal=torax_config.pedestal,
-          transport=torax_config.transport,
-          sources=torax_config.sources,
-          stepper=torax_config.stepper,
-          mhd=torax_config.mhd,
-          torax_mesh=torax_config.geometry.build_provider.torax_mesh,
-      )
-  )
-
-  if torax_config.restart and torax_config.restart.do_restart:
-    initial_state, post_processed_outputs = (
-        initial_state_lib.get_initial_state_and_post_processed_outputs_from_file(
-            t_initial=torax_config.runtime_params.numerics.t_initial,
-            file_restart=torax_config.restart,
-            static_runtime_params_slice=static_runtime_params_slice,
-            dynamic_runtime_params_slice_provider=dynamic_runtime_params_slice_provider,
-            geometry_provider=geometry_provider,
-            step_fn=step_fn,
-        )
-    )
-    restart_case = True
-  else:
-    initial_state, post_processed_outputs = (
-        initial_state_lib.get_initial_state_and_post_processed_outputs(
-            t=torax_config.runtime_params.numerics.t_initial,
-            static_runtime_params_slice=static_runtime_params_slice,
-            dynamic_runtime_params_slice_provider=dynamic_runtime_params_slice_provider,
-            geometry_provider=geometry_provider,
-            step_fn=step_fn,
-        )
-    )
-    restart_case = False
-
-  state_history, post_processed_outputs_history, sim_error = sim._run_simulation(  # pylint: disable=protected-access
-      static_runtime_params_slice=static_runtime_params_slice,
-      dynamic_runtime_params_slice_provider=dynamic_runtime_params_slice_provider,
-      geometry_provider=geometry_provider,
-      initial_state=initial_state,
-      initial_post_processed_outputs=post_processed_outputs,
-      restart_case=restart_case,
-      step_fn=step_fn,
-      log_timestep_info=log_timestep_info,
-      progress_bar=progress_bar,
-  )
-
-  return output.StateHistory(
-      state_history=state_history,
-      post_processed_outputs_history=post_processed_outputs_history,
-      sim_error=sim_error,
-      source_models=source_models,
-      torax_config=torax_config,
-  )
->>>>>>> 8f95c3d5
+    )