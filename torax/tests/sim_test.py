--- conflicted
+++ resolved
@@ -18,22 +18,17 @@
 previously executed TORAX reference:
 """
 import copy
+import importlib
 from typing import Optional, Sequence
-<<<<<<< HEAD
-import importlib
-=======
 from unittest import mock
->>>>>>> 9eee1b9d
-
-from absl.testing import absltest
-from absl.testing import parameterized
-from jax import tree
+
 import numpy as np
 import pytest
-from torax import output
-from torax import state
-from torax.orchestration import initial_state
-from torax.orchestration import run_simulation
+from absl.testing import absltest, parameterized
+from jax import tree
+
+from torax import output, state
+from torax.orchestration import initial_state, run_simulation
 from torax.tests.test_lib import sim_test_case
 from torax.torax_pydantic import model_config
 
@@ -736,6 +731,74 @@
         torax_config.runtime_params.numerics.t_final,
     )
 
+  def test_restart_sim_from_file(self):
+    test_config_state_file = 'test_iterhybrid_rampup.nc'
+    restart_config = 'test_iterhybrid_rampup_restart.py'
+    sim = self._get_sim(restart_config)
+    sim_outputs = sim.run()
+    history = output.StateHistory(sim_outputs, sim.source_models)
+    data_tree_restart = history.simulation_output_to_xr()
+
+    # Load the reference dataset.
+    datatree_ref = output.load_state_file(
+        os.path.join(self.test_data_dir, test_config_state_file)
+    )
+
+    # Stitch the restart state file to the beginning of the reference dataset.
+    datatree_new = output.stitch_state_files(
+        sim.file_restart, data_tree_restart
+    )
+
+    # Check equality for all time-dependent variables.
+    def check_equality(ds1: xr.Dataset, ds2: xr.Dataset):
+      for var_name in ds1.data_vars:
+        if 'time' in ds1[var_name].dims:
+          with self.subTest(var_name=var_name):
+            np.testing.assert_allclose(
+                ds1[var_name].values,
+                ds2[var_name].values,
+                err_msg=f'Mismatch for {var_name} in restart test',
+                rtol=1e-6,
+            )
+
+    xr.map_over_datasets(check_equality, datatree_ref, datatree_new)
+
+  def test_update(self):
+    sim = self._get_sim('test_iterhybrid_predictor_corrector.py')
+    new_config = self._get_config_module(
+        'test_iterhybrid_predictor_corrector_eqdsk.py'
+    ).CONFIG
+    sim.update_base_components(
+        geometry_provider=geometry_pydantic_model.Geometry.from_dict(
+            new_config['geometry']
+        ).build_provider
+    )
+    sim_outputs = sim.run()
+
+    # Extract core profiles history for analysis against references
+    history = output.StateHistory(sim_outputs, sim.source_models)
+    ref_profiles, ref_time = self._get_refs(
+        'test_iterhybrid_predictor_corrector_eqdsk.nc', _ALL_PROFILES
+    )
+
+    self._check_profiles_vs_expected(
+        core_profiles=history.core_profiles,
+        t=history.times,
+        ref_time=ref_time,
+        ref_profiles=ref_profiles,
+        rtol=self.rtol,
+        atol=self.atol,
+    )
+
+  def test_update_new_mesh(self):
+    sim = self._get_sim('test_iterhybrid_rampup.py')
+    with self.assertRaisesRegex(ValueError, 'different mesh'):
+      sim.update_base_components(
+          geometry_provider=geometry_pydantic_model.Geometry.from_dict(
+              {'geometry_type': 'circular', 'n_rho': 10}
+          ).build_provider
+      )
+
   @parameterized.parameters([
       dict(config_name='test_imas.py'),
       dict(config_name='test_iterhybrid_predictor_corrector_imas.py'),
