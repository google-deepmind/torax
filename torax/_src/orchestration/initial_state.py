--- conflicted
+++ resolved
@@ -89,8 +89,6 @@
           sigma=initial_core_profiles.sigma,
           sigma_face=initial_core_profiles.sigma_face,
       ),
-<<<<<<< HEAD
-=======
   )
 
   transport_coeffs = (
@@ -102,7 +100,6 @@
           geo,
           initial_core_profiles,
       )
->>>>>>> 55db4c75
   )
 
   return sim_state.ToraxSimState(
