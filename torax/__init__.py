--- conflicted
+++ resolved
@@ -19,11 +19,8 @@
 
 # pylint: disable=g-importing-member
 import jax
-<<<<<<< HEAD
 from torax import pedestal
-=======
 from torax import experimental
->>>>>>> 857deb8e
 from torax import transport
 from torax._src import version
 from torax._src.config.config_loader import build_torax_config_from_file
@@ -53,11 +50,8 @@
 __version_info__ = version.TORAX_VERSION_INFO
 
 __all__ = [
-<<<<<<< HEAD
     'pedestal',
-=======
     'experimental',
->>>>>>> 857deb8e
     'transport',
     'build_torax_config_from_file',
     'import_module',
