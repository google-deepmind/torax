# Copyright 2024 DeepMind Technologies Limited
#
# Licensed under the Apache License, Version 2.0 (the "License");
# you may not use this file except in compliance with the License.
# You may obtain a copy of the License at
#
#     http://www.apache.org/licenses/LICENSE-2.0
#
# Unless required by applicable law or agreed to in writing, software
# distributed under the License is distributed on an "AS IS" BASIS,
# WITHOUT WARRANTIES OR CONDITIONS OF ANY KIND, either express or implied.
# See the License for the specific language governing permissions and
# limitations under the License.


from absl.testing import absltest
from absl.testing import parameterized
import chex
import numpy as np
<<<<<<< HEAD
=======
import pydantic
>>>>>>> 4d15bdc1
from torax.geometry import pydantic_model as geometry_pydantic_model
from torax.torax_pydantic import interpolated_param_2d
from torax.torax_pydantic import model_base
import xarray as xr

RHO_NORM = 'rho_norm'
TIME_INTERPOLATION_MODE = 'time_interpolation_mode'
RHO_INTERPOLATION_MODE = 'rho_interpolation_mode'


class InterpolatedParam2dTest(parameterized.TestCase):

  @parameterized.named_parameters(
      dict(
          testcase_name='2_tuple_input_t=0',
          time_rho_interpolated_input=(
              np.array([0.125, 0.375, 0.625]),
              np.array([1.0, 2.0, 3.0]),
          ),
          nx=3,
          dx=0.25,
          time=0.0,
          expected_output=np.array([1.0, 2.0, 3.0]),
      ),
      dict(
          testcase_name='2_tuple_input_t=1',
          time_rho_interpolated_input=(
              np.array([0.125, 0.375, 0.625]),
              np.array([1.0, 2.0, 3.0]),
          ),
          nx=3,
          dx=0.25,
          time=1.0,
          expected_output=np.array([1.0, 2.0, 3.0]),
      ),
      dict(
          testcase_name='3_tuple_input_t=0',
          time_rho_interpolated_input=(
              np.array([0.0, 1.0]),
              np.array([0.125, 0.375, 0.625]),
              np.array([[1.0, 2.0, 3.0], [4.0, 5.0, 6.0]]),
          ),
          nx=3,
          dx=0.25,
          time=0.0,
          expected_output=np.array([1.0, 2.0, 3.0]),
      ),
      dict(
          testcase_name='3_tuple_input_t=1',
          time_rho_interpolated_input=(
              np.array([0.0, 1.0]),
              np.array([0.125, 0.375, 0.625]),
              np.array([[1.0, 2.0, 3.0], [4.0, 5.0, 6.0]]),
          ),
          nx=3,
          dx=0.25,
          time=1.0,
          expected_output=np.array([4.0, 5.0, 6.0]),
      ),
      dict(
          testcase_name='3_tuple_input_t=0.5',
          time_rho_interpolated_input=(
              np.array([0.0, 1.0]),
              np.array([0.125, 0.375, 0.625]),
              np.array([[1.0, 2.0, 3.0], [4.0, 5.0, 6.0]]),
          ),
          nx=3,
          dx=0.25,
          time=0.5,
          expected_output=np.array([2.5, 3.5, 4.5]),
      ),
      dict(
          testcase_name='3_tuple_input_t=0_time_step_interpolation',
          time_rho_interpolated_input=(
              (
                  np.array([0.0, 1.0]),
                  np.array([0.125, 0.375, 0.625]),
                  np.array([[1.0, 2.0, 3.0], [4.0, 5.0, 6.0]]),
              ),
              {
                  TIME_INTERPOLATION_MODE: 'step',
                  RHO_INTERPOLATION_MODE: 'piecewise_linear',
              },
          ),
          nx=3,
          dx=0.25,
          time=0.0,
          expected_output=np.array([1.0, 2.0, 3.0]),
      ),
      dict(
          testcase_name='3_tuple_input_t=1_time_step_interpolation',
          time_rho_interpolated_input=(
              (
                  np.array([0.0, 1.0]),
                  np.array([0.125, 0.375, 0.625]),
                  np.array([[1.0, 2.0, 3.0], [4.0, 5.0, 6.0]]),
              ),
              {
                  TIME_INTERPOLATION_MODE: 'step',
                  RHO_INTERPOLATION_MODE: 'piecewise_linear',
              },
          ),
          nx=3,
          dx=0.25,
          time=1.01,
          expected_output=np.array([4.0, 5.0, 6.0]),
      ),
      dict(
          testcase_name='3_tuple_input_t=0.5_time_step_interpolation',
          time_rho_interpolated_input=(
              (
                  np.array([0.0, 1.0]),
                  np.array([0.125, 0.375, 0.625]),
                  np.array([[1.0, 2.0, 3.0], [4.0, 5.0, 6.0]]),
              ),
              {
                  TIME_INTERPOLATION_MODE: 'step',
                  RHO_INTERPOLATION_MODE: 'piecewise_linear',
              },
          ),
          nx=3,
          dx=0.25,
          time=0.5,
          expected_output=np.array([1.0, 2.0, 3.0]),
      ),
      dict(
          testcase_name='xarray_input_t=0.0',
          time_rho_interpolated_input=xr.DataArray(
              data=np.array([[1.0, 2.0, 3.0], [4.0, 5.0, 6.0]]),
              coords={'time': [0.0, 1.0], 'rho_norm': [0.125, 0.375, 0.625]},
          ),
          nx=3,
          dx=0.25,
          time=0.0,
          expected_output=np.array([1.0, 2.0, 3.0]),
      ),
      dict(
          testcase_name='xarray_input_t=1',
          time_rho_interpolated_input=xr.DataArray(
              data=np.array([[1.0, 2.0, 3.0], [4.0, 5.0, 6.0]]),
              coords={'time': [0.0, 1.0], 'rho_norm': [0.125, 0.375, 0.625]},
          ),
          nx=3,
          dx=0.25,
          time=1.0,
          expected_output=np.array([4.0, 5.0, 6.0]),
      ),
      dict(
          testcase_name='xarray_input_t=0.5',
          time_rho_interpolated_input=xr.DataArray(
              data=np.array([[1.0, 2.0, 3.0], [4.0, 5.0, 6.0]]),
              coords={'time': [0.0, 1.0], 'rho_norm': [0.125, 0.375, 0.625]},
          ),
          nx=3,
          dx=0.25,
          time=0.5,
          expected_output=np.array([2.5, 3.5, 4.5]),
      ),
      dict(
          testcase_name='single_dict_t=0',
          time_rho_interpolated_input={
              0.25: 18.0,
              0.95: 5.0,
          },
          nx=1,
          dx=0.5,
          time=0.0,
          expected_output=18.0,
      ),
      # Single dict represents a constant (in time) radial profile.
      dict(
          testcase_name='single_dict_t=0.5',
          time_rho_interpolated_input={
              0.475: 18.0,
              1.425: 5.0,
          },
          nx=2,
          dx=0.95,
          time=0.5,
          expected_output=np.array([18.0, 5.0]),
      ),
      dict(
          testcase_name='single_dict_t=0.0',
          time_rho_interpolated_input={
              0.475: 18.0,
              1.425: 5.0,
          },
          nx=2,
          dx=0.95,
          time=0.0,
          expected_output=np.array([18.0, 5.0]),
      ),
      # Single float represents a constant (in time and rho) profile.
      dict(
          testcase_name='float_t=0.0',
          time_rho_interpolated_input=1.0,
          nx=3,
          dx=0.5,
          time=0.0,
          expected_output=np.array([1.0, 1.0, 1.0]),
      ),
      dict(
          testcase_name='float_t=5.0',
          time_rho_interpolated_input=1.0,
          nx=3,
          dx=0.5,
          time=5.0,
          expected_output=np.array([1.0, 1.0, 1.0]),
      ),
  )
  def test_time_varying_array_parses_inputs_correctly(
      self, time_rho_interpolated_input, nx, dx, time, expected_output
  ):
<<<<<<< HEAD
    """Tests that the creation of TimeVaryingArray from config works."""
=======
>>>>>>> 4d15bdc1
    interpolated = interpolated_param_2d.TimeVaryingArray.model_validate(
        time_rho_interpolated_input
    )
    grid = interpolated_param_2d.Grid1D.construct(nx=nx, dx=dx)
    interpolated_param_2d.set_grid(interpolated, grid=grid)

    np.testing.assert_allclose(
        interpolated.get_value(t=time),
        expected_output,
    )

    self.assertEqual(interpolated, interpolated)

  def test_right_boundary_conditions_defined(self):
    """Tests that right_boundary_conditions_defined works correctly."""

    with self.subTest('float_input'):
      # A single float is interpreted as defined at rho=0.
      self.assertFalse(
          interpolated_param_2d.TimeVaryingArray.model_validate(
              1.0
          ).right_boundary_conditions_defined
      )

    with self.subTest('xarray'):
      value = xr.DataArray(
          data=np.array([[1.0, 2.0, 3.0], [4.0, 5.0, 6.0]]),
          coords={'time': [0.0, 1.0], 'rho_norm': [0.25, 0.5, 1.0]},
      )
      self.assertTrue(
          interpolated_param_2d.TimeVaryingArray.model_validate(
              value
          ).right_boundary_conditions_defined
      )

<<<<<<< HEAD
=======
  def test_raises_error_when_value_is_not_positive(self):
    class TestModel(model_base.BaseModelFrozen):
      a: interpolated_param_2d.PositiveTimeVaryingArray

    with self.assertRaisesRegex(pydantic.ValidationError, 'be positive.'):
      TestModel.model_validate({'a': {0.: {0.: 1.0, 1: -1.0}}})

>>>>>>> 4d15bdc1
  def test_set_grid(self):

    class Test1(model_base.BaseModelFrozen):
      x: float
      y: interpolated_param_2d.TimeVaryingArray

    class Test2(model_base.BaseModelFrozen):
      x: Test1  # pytype: disable=invalid-annotation
      y: interpolated_param_2d.TimeVaryingArray
      z: int

    m1 = Test1(
        x=1.0, y=interpolated_param_2d.TimeVaryingArray.model_validate(1.0)
    )
    m2 = Test2(
        x=m1, y=interpolated_param_2d.TimeVaryingArray.model_validate(2.0), z=5
    )
    grid = geometry_pydantic_model.CircularConfig().build_geometry().torax_mesh

    with self.subTest('set_grid_success'):
      interpolated_param_2d.set_grid(m2, grid)
      chex.assert_trees_all_equal(m2.x.y.grid.face_centers, grid.face_centers)  # pytype: disable=attribute-error
      chex.assert_trees_all_equal(m2.x.y.grid.cell_centers, grid.cell_centers)  # pytype: disable=attribute-error
      chex.assert_trees_all_equal(m2.y.grid.face_centers, grid.face_centers)  # pytype: disable=attribute-error
      chex.assert_trees_all_equal(m2.y.grid.cell_centers, grid.cell_centers)  # pytype: disable=attribute-error

    with self.subTest('set_grid_already_set'):
      with self.assertRaisesRegex(RuntimeError, '`grid` is already set'):
        interpolated_param_2d.set_grid(m2, grid)

    with self.subTest('set_grid_already_set_force'):
      grid._update_fields({'nx': grid.nx + 1})
      interpolated_param_2d.set_grid(m2, grid, mode='force')
      chex.assert_trees_all_equal(m2.y.grid.face_centers, grid.face_centers)  # pytype: disable=attribute-error
<<<<<<< HEAD
=======
      # Ensure that setting the grid does not re-use the grid object.
      self.assertTrue(m2._has_unique_submodels)
>>>>>>> 4d15bdc1

    with self.subTest('set_grid_already_set_relaxed'):
      interpolated_param_2d.set_grid(m2, grid, mode='relaxed')


if __name__ == '__main__':
  absltest.main()<|MERGE_RESOLUTION|>--- conflicted
+++ resolved
@@ -17,10 +17,7 @@
 from absl.testing import parameterized
 import chex
 import numpy as np
-<<<<<<< HEAD
-=======
 import pydantic
->>>>>>> 4d15bdc1
 from torax.geometry import pydantic_model as geometry_pydantic_model
 from torax.torax_pydantic import interpolated_param_2d
 from torax.torax_pydantic import model_base
@@ -234,10 +231,6 @@
   def test_time_varying_array_parses_inputs_correctly(
       self, time_rho_interpolated_input, nx, dx, time, expected_output
   ):
-<<<<<<< HEAD
-    """Tests that the creation of TimeVaryingArray from config works."""
-=======
->>>>>>> 4d15bdc1
     interpolated = interpolated_param_2d.TimeVaryingArray.model_validate(
         time_rho_interpolated_input
     )
@@ -273,8 +266,6 @@
           ).right_boundary_conditions_defined
       )
 
-<<<<<<< HEAD
-=======
   def test_raises_error_when_value_is_not_positive(self):
     class TestModel(model_base.BaseModelFrozen):
       a: interpolated_param_2d.PositiveTimeVaryingArray
@@ -282,7 +273,6 @@
     with self.assertRaisesRegex(pydantic.ValidationError, 'be positive.'):
       TestModel.model_validate({'a': {0.: {0.: 1.0, 1: -1.0}}})
 
->>>>>>> 4d15bdc1
   def test_set_grid(self):
 
     class Test1(model_base.BaseModelFrozen):
@@ -317,11 +307,8 @@
       grid._update_fields({'nx': grid.nx + 1})
       interpolated_param_2d.set_grid(m2, grid, mode='force')
       chex.assert_trees_all_equal(m2.y.grid.face_centers, grid.face_centers)  # pytype: disable=attribute-error
-<<<<<<< HEAD
-=======
       # Ensure that setting the grid does not re-use the grid object.
       self.assertTrue(m2._has_unique_submodels)
->>>>>>> 4d15bdc1
 
     with self.subTest('set_grid_already_set_relaxed'):
       interpolated_param_2d.set_grid(m2, grid, mode='relaxed')
